<<<<<<< HEAD
use cosmwasm_std::{Addr, Binary, Deps, DepsMut, Env, from_binary, MessageInfo, Reply, Response, StdError, StdResult, Storage, Timestamp, to_binary};
#[cfg(feature = "cosmwasm-bindings")]
use cosmwasm_std::entry_point;
use cw2::set_contract_version;

=======
use std::collections::{HashMap, HashSet};

#[cfg(feature = "cosmwasm-bindings")]
use cosmwasm_std::entry_point;
use cosmwasm_std::{
    from_binary, to_binary, Addr, Binary, Deps, DepsMut, Env, MessageInfo, Reply, Response,
    Storage, Timestamp,
};
use cw2::set_contract_version;
use finance::currency::{visit_any, AnyVisitor, Currency, Nls, SymbolOwned, Usdc};
use finance::price::PriceDTO;
use marketprice::market_price::PriceFeedsError;
>>>>>>> 7859772e
use marketprice::storage::{Denom, DenomPair, Price};
use serde::de::DeserializeOwned;
use serde::Serialize;

use crate::alarms::MarketAlarms;
use crate::contract_validation::validate_contract_addr;
use crate::error::ContractError;
use crate::msg::{
    ConfigResponse, ExecuteMsg, InstantiateMsg, PriceResponse, PricesResponse, QueryMsg,
};
use crate::oracle::MarketOracle;
use crate::state::config::Config;

// version info for migration info
const CONTRACT_NAME: &str = env!("CARGO_PKG_NAME");
const CONTRACT_VERSION: &str = env!("CARGO_PKG_VERSION");

#[cfg_attr(feature = "cosmwasm-bindings", entry_point)]
pub fn instantiate(
    deps: DepsMut,
    _env: Env,
    info: MessageInfo,
    msg: InstantiateMsg,
) -> Result<Response, ContractError> {
    set_contract_version(deps.storage, CONTRACT_NAME, CONTRACT_VERSION)?;

    let timealarms_addr = deps.api.addr_validate(&msg.timealarms_addr)
        .map_err(|_| StdError::generic_err(format!(
            "Invalid Time Alarms address provided! Input: {:?}",
            msg.timealarms_addr.as_str(),
        )))?;

    Config::new(
        msg.base_asset,
        info.sender,
        msg.price_feed_period_secs,
        msg.feeders_percentage_needed,
        msg.supported_denom_pairs,
        timealarms_addr,
    ).store(deps.storage)?;

    Ok(Response::default())
}

#[cfg_attr(feature = "cosmwasm-bindings", entry_point)]
pub fn execute(
    deps: DepsMut,
    env: Env,
    info: MessageInfo,
    msg: ExecuteMsg,
) -> Result<Response, ContractError> {
    match msg {
        ExecuteMsg::Config {
            price_feed_period_secs,
            feeders_percentage_needed,
        } => try_configure(
            deps,
            info,
            price_feed_period_secs,
            feeders_percentage_needed,
        ),
        ExecuteMsg::RegisterFeeder { feeder_address } => {
            try_register_feeder(deps, info, feeder_address)
        }
        ExecuteMsg::SupportedDenomPairs { pairs } => {
            try_configure_supported_pairs(deps.storage, info, pairs)
        }
        ExecuteMsg::FeedPrices { prices } => {
            try_feed_prices(deps.storage, env.block.time, info.sender, prices)
        }
        ExecuteMsg::AddPriceAlarm { alarm } => {
            validate_contract_addr(&deps.querier, &info.sender)?;
<<<<<<< HEAD
            MarketAlarms::try_add_price_alarm(
                deps.storage,
                info.sender,
                Price::new(
                    target.base().symbol(),
                    target.base().amount(),
                    target.quote().symbol(),
                    target.quote().amount(),
                ),
            )
=======
            MarketAlarms::try_add_price_alarm(deps.storage, info.sender, alarm)
>>>>>>> 7859772e
        }
        ExecuteMsg::RemovePriceAlarm {} => MarketAlarms::remove(deps.storage, info.sender),
    }
}

struct QueryWithLpn<'a> {
    deps: Deps<'a>,
    env: Env,
    msg: QueryMsg,
}

impl<'a> QueryWithLpn<'a> {
    fn do_work<LPN>(self) -> Result<Binary, ContractError>
    where
        LPN: 'static + Currency + Serialize + DeserializeOwned,
    {
        // currency context variants
        let res = match self.msg {
            QueryMsg::Price { denom } => to_binary(&query_market_price_for_single::<LPN, Usdc>(
                self.deps.storage,
                self.env,
                denom,
            )?),
            _ => {
                unreachable!()
            } // should be done already
        }?;
        Ok(res)
    }

    pub fn cmd(deps: Deps<'a>, env: Env, msg: QueryMsg) -> Result<Binary, ContractError> {
        let context = Self { deps, env, msg };

        let config = Config::load(context.deps.storage)?;
        visit_any(&config.base_asset, context)
    }
}

impl<'a> AnyVisitor for QueryWithLpn<'a> {
    type Output = Binary;
    type Error = ContractError;

    fn on<LPN>(self) -> Result<Self::Output, Self::Error>
    where
        LPN: 'static + Currency + DeserializeOwned + Serialize,
    {
        self.do_work::<LPN>()
    }
    fn on_unknown(self) -> Result<Self::Output, Self::Error> {
        Err(ContractError::UnknownCurrency {})
    }
}

#[cfg_attr(feature = "cosmwasm-bindings", entry_point)]
pub fn query(deps: Deps, env: Env, msg: QueryMsg) -> Result<Binary, ContractError> {
    match msg {
        QueryMsg::Config {} => Ok(to_binary(&query_config(deps)?)?),
        QueryMsg::Feeders {} => Ok(to_binary(&MarketOracle::get_feeders(deps.storage)?)?),
        QueryMsg::IsFeeder { address } => Ok(to_binary(&MarketOracle::is_feeder(
            deps.storage,
            &address,
        )?)?),
        QueryMsg::PriceFor { denoms } => Ok(to_binary(&query_market_price_for(
            deps.storage,
            env,
            HashSet::from_iter(denoms.iter().cloned()),
        )?)?),
        QueryMsg::SupportedDenomPairs {} => Ok(to_binary(
            &Config::load(deps.storage)?.supported_denom_pairs,
        )?),
        _ => Ok(QueryWithLpn::cmd(deps, env, msg)?),
    }
}

#[cfg_attr(feature = "cosmwasm-bindings", entry_point)]
pub fn reply(deps: DepsMut, _env: Env, msg: Reply) -> Result<Response, ContractError> {
    let resp = match msg.result {
        cosmwasm_std::SubMsgResult::Ok(resp) => {
            let data = match resp.data {
                Some(d) => d,
                None => return Ok(err_as_ok("No data")),
            };
            MarketAlarms::remove(deps.storage, from_binary(&data)?)?;
            Response::new().add_attribute("alarm", "success")
        }
        cosmwasm_std::SubMsgResult::Err(err) => Response::new()
            .add_attribute("alarm", "error")
            .add_attribute("error", err),
    };
    Ok(resp)
}

fn err_as_ok(err: &str) -> Response {
    Response::new()
        .add_attribute("alarm", "error")
        .add_attribute("error", err)
}

fn query_config(deps: Deps) -> Result<ConfigResponse, ContractError> {
    let config = Config::load(deps.storage)?;
    Ok(ConfigResponse {
        base_asset: config.base_asset,
        owner: config.owner,
        price_feed_period_secs: config.price_feed_period_secs,
        feeders_percentage_needed: config.feeders_percentage_needed,
    })
}

fn query_market_price_for(
    storage: &dyn Storage,
    env: Env,
    denoms: HashSet<Denom>,
) -> Result<PricesResponse, PriceFeedsError> {
    let config = Config::load(storage)?;
    Ok(PricesResponse {
        prices: MarketOracle::new(config)
            .get_prices(storage, env.block.time, denoms)?
            .values()
            .cloned()
            .collect(),
    })
}

fn query_market_price_for_single<C, QuoteC>(
    storage: &dyn Storage,
    env: Env,
    denom: Denom,
) -> Result<PriceResponse, ContractError>
where
    C: 'static + Currency + Serialize,
    QuoteC: 'static + Currency + Serialize,
{
    Ok(PriceResponse {
        price: PriceDTO::try_from(MarketOracle::get_single_price::<C, QuoteC>(
            storage,
            env.block.time,
            denom,
        )?)?,
    })
}

fn try_configure(
    deps: DepsMut,
    info: MessageInfo,
    price_feed_period_secs: u32,
    feeders_percentage_needed: u8,
) -> Result<Response, ContractError> {
    Config::update(
        deps.storage,
        price_feed_period_secs,
        feeders_percentage_needed,
        info.sender,
    )?;

    Ok(Response::new())
}

fn try_configure_supported_pairs(
    storage: &mut dyn Storage,
    info: MessageInfo,
    pairs: Vec<DenomPair>,
) -> Result<Response, ContractError> {
    Config::update_supported_pairs(storage, pairs, info.sender)?;

    Ok(Response::new())
}

fn try_register_feeder(
    deps: DepsMut,
    info: MessageInfo,
    address: String,
) -> Result<Response, ContractError> {
    let config = Config::load(deps.storage)?;
    if info.sender != config.owner {
        return Err(ContractError::Unauthorized {});
    }
    // check if address is valid
    let f_address = deps.api.addr_validate(&address)?;
    MarketOracle::register_feeder(deps, f_address)?;

    Ok(Response::new())
}

fn try_feed_prices(
    storage: &mut dyn Storage,
    block_time: Timestamp,
    sender_raw: Addr,
    prices: Vec<Price>,
) -> Result<Response, ContractError> {
    // Check feeder permission
    let is_registered = MarketOracle::is_feeder(storage, &sender_raw)?;
    if !is_registered {
        return Err(ContractError::UnknownFeeder {});
    }

    let config = Config::load(storage)?;
    let oracle = MarketOracle::new(config.clone());

    // Store the new price feed
    oracle.feed_prices(storage, block_time, &sender_raw, prices)?;

    // Get all currencies registered for alarms
    let hooks_currencies = MarketAlarms::get_hooks_currencies(storage)?;

    //re-calculate the price of these currencies
    let updated_prices: HashMap<SymbolOwned, Price> =
        oracle.get_prices(storage, block_time, hooks_currencies)?;

    // try notify affected subscribers
    let mut batch = MarketAlarms::try_notify_hooks(storage, updated_prices)?;
    batch.schedule_execute_wasm_reply_error::<_, Nls>(
        &config.timealarms_contract,
        timealarms::msg::ExecuteMsg::Notify(),
        None,
        1,
    )?;
    Ok(Response::from(batch))
}<|MERGE_RESOLUTION|>--- conflicted
+++ resolved
@@ -1,35 +1,30 @@
-<<<<<<< HEAD
+use std::collections::{HashMap, HashSet};
+
 use cosmwasm_std::{Addr, Binary, Deps, DepsMut, Env, from_binary, MessageInfo, Reply, Response, StdError, StdResult, Storage, Timestamp, to_binary};
 #[cfg(feature = "cosmwasm-bindings")]
 use cosmwasm_std::entry_point;
 use cw2::set_contract_version;
-
-=======
-use std::collections::{HashMap, HashSet};
-
-#[cfg(feature = "cosmwasm-bindings")]
-use cosmwasm_std::entry_point;
-use cosmwasm_std::{
-    from_binary, to_binary, Addr, Binary, Deps, DepsMut, Env, MessageInfo, Reply, Response,
-    Storage, Timestamp,
+use serde::{de::DeserializeOwned, Serialize};
+
+use finance::{
+    currency::{visit_any, AnyVisitor, Currency, Usdc, SymbolOwned, Nls},
+    price::PriceDTO
 };
-use cw2::set_contract_version;
-use finance::currency::{visit_any, AnyVisitor, Currency, Nls, SymbolOwned, Usdc};
-use finance::price::PriceDTO;
-use marketprice::market_price::PriceFeedsError;
->>>>>>> 7859772e
-use marketprice::storage::{Denom, DenomPair, Price};
-use serde::de::DeserializeOwned;
-use serde::Serialize;
-
-use crate::alarms::MarketAlarms;
-use crate::contract_validation::validate_contract_addr;
-use crate::error::ContractError;
-use crate::msg::{
-    ConfigResponse, ExecuteMsg, InstantiateMsg, PriceResponse, PricesResponse, QueryMsg,
+use marketprice::{
+    market_price::PriceFeedsError,
+    storage::{Denom, DenomPair, Price}
 };
-use crate::oracle::MarketOracle;
-use crate::state::config::Config;
+
+use crate::{
+    alarms::MarketAlarms,
+    contract_validation::validate_contract_addr,
+    error::ContractError,
+    msg::{
+        ConfigResponse, ExecuteMsg, InstantiateMsg, PriceResponse, PricesResponse, QueryMsg,
+    },
+    oracle::MarketOracle,
+    state::config::Config
+};
 
 // version info for migration info
 const CONTRACT_NAME: &str = env!("CARGO_PKG_NAME");
@@ -44,11 +39,15 @@
 ) -> Result<Response, ContractError> {
     set_contract_version(deps.storage, CONTRACT_NAME, CONTRACT_VERSION)?;
 
-    let timealarms_addr = deps.api.addr_validate(&msg.timealarms_addr)
-        .map_err(|_| StdError::generic_err(format!(
-            "Invalid Time Alarms address provided! Input: {:?}",
-            msg.timealarms_addr.as_str(),
-        )))?;
+    debug_assert!(
+        deps.querier.query(
+            &cosmwasm_std::QueryRequest::Wasm(
+                cosmwasm_std::WasmQuery::ContractInfo {
+                    contract_addr: msg.timealarms_addr.clone(),
+                }
+            )
+        ).is_ok()
+    );
 
     Config::new(
         msg.base_asset,
@@ -57,7 +56,8 @@
         msg.feeders_percentage_needed,
         msg.supported_denom_pairs,
         timealarms_addr,
-    ).store(deps.storage)?;
+    )
+        .store(deps.storage)?;
 
     Ok(Response::default())
 }
@@ -90,20 +90,7 @@
         }
         ExecuteMsg::AddPriceAlarm { alarm } => {
             validate_contract_addr(&deps.querier, &info.sender)?;
-<<<<<<< HEAD
-            MarketAlarms::try_add_price_alarm(
-                deps.storage,
-                info.sender,
-                Price::new(
-                    target.base().symbol(),
-                    target.base().amount(),
-                    target.quote().symbol(),
-                    target.quote().amount(),
-                ),
-            )
-=======
             MarketAlarms::try_add_price_alarm(deps.storage, info.sender, alarm)
->>>>>>> 7859772e
         }
         ExecuteMsg::RemovePriceAlarm {} => MarketAlarms::remove(deps.storage, info.sender),
     }
