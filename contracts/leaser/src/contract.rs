--- conflicted
+++ resolved
@@ -6,18 +6,10 @@
 };
 use cw2::set_contract_version;
 use cw_utils::parse_reply_instantiate_data;
-<<<<<<< HEAD
-=======
-use finance::liability::Liability;
-use finance::percent::Percent;
-use lease::opening::{LoanForm, NewLeaseForm};
->>>>>>> 14e49a86
 
 use crate::error::ContractError;
 use crate::helpers::open_lease_msg;
-use crate::msg::{
-    ConfigResponse, ExecuteMsg, InstantiateMsg, Liability, QueryMsg, QuoteResponse, Repayment,
-};
+use crate::msg::{ConfigResponse, ExecuteMsg, InstantiateMsg, QueryMsg, QuoteResponse, Repayment};
 use crate::state::LS;
 
 // version info for migration info
@@ -76,7 +68,7 @@
     deps: DepsMut,
     info: MessageInfo,
     lease_interest_rate_margin: u8,
-    liability: Liability,
+    liability: crate::msg::Liability,
     repayment: Repayment,
 ) -> Result<Response, ContractError> {
     let config = LS.get_config(deps.storage)?;
