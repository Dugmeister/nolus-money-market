--- conflicted
+++ resolved
@@ -3,13 +3,8 @@
 use crate::ContractError;
 use cosmwasm_std::testing::{mock_dependencies, mock_env, mock_info};
 use cosmwasm_std::{
-<<<<<<< HEAD
-    coins, from_binary, to_binary, Addr, Coin, CosmosMsg, Decimal, DepsMut, MessageInfo, StdError,
-    SubMsg, Uint128, Uint64, WasmMsg,
-=======
     coins, from_binary, to_binary, Addr, Coin, CosmosMsg, DepsMut, MessageInfo, StdError, SubMsg,
     Uint128, Uint64, WasmMsg,
->>>>>>> 3704508a
 };
 use finance::percent::Percent;
 
