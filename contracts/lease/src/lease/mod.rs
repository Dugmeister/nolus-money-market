mod dto;
pub(super) use dto::LeaseDTO;
mod factory;
pub(crate) mod open_request;

use cosmwasm_std::{Addr, QuerierWrapper, Reply, Timestamp};
use finance::{
    coin::Coin,
    currency::{Currency, SymbolOwned},
    liability::Liability,
};
use lpp::stub::Lpp as LppTrait;
use platform::batch::Emitter;
use platform::{
    bank::{BankAccount, BankAccountView},
<<<<<<< HEAD
    batch::Batch,
=======
    batch::{Batch, Emit},
>>>>>>> 38e94a0b
};
use serde::Serialize;

use crate::{
    error::{ContractError, ContractResult},
<<<<<<< HEAD
    loan::{Loan, RepayResult},
=======
    event::TYPE,
    loan::{Loan, Receipt},
>>>>>>> 38e94a0b
    msg::StateResponse,
};

use self::{
    open_request::Result as OpenRequestResult,
    factory::Factory,
};

pub trait WithLease {
    type Output;
    type Error;

    fn exec<Lpn, Lpp>(self, lease: Lease<Lpn, Lpp>) -> Result<Self::Output, Self::Error>
    where
        Lpn: Currency + Serialize,
        Lpp: LppTrait<Lpn>;

    fn unknown_lpn(self, symbol: SymbolOwned) -> Result<Self::Output, Self::Error>;
}

pub fn execute<L, O, E>(dto: LeaseDTO, cmd: L, querier: &QuerierWrapper) -> Result<O, E>
where
    L: WithLease<Output = O, Error = E>,
{
    let lpp = dto.loan.lpp().clone();
    lpp.execute(Factory::new(cmd, dto), querier)
}

pub struct Lease<Lpn, Lpp> {
    customer: Addr,
    currency: SymbolOwned,
    liability: Liability,
    loan: Loan<Lpn, Lpp>,
}

impl<Lpn, Lpp> Lease<Lpn, Lpp>
where
    Lpn: Currency,
    Lpp: LppTrait<Lpn>,
{
    pub(super) fn from_dto(dto: LeaseDTO, lpp: Lpp) -> Self {
        assert_eq!(
            Lpn::SYMBOL,
            dto.currency,
            "[Single currency version] The LPN '{}' should match the currency of the lease '{}'",
            Lpn::SYMBOL,
            dto.currency
        );

        Self {
            customer: dto.customer,
            currency: dto.currency,
            liability: dto.liability,
            loan: Loan::from_dto(dto.loan, lpp),
        }
    }

    pub(super) fn into_dto(self) -> (LeaseDTO, Lpp) {
        let (loan_dto, lpp) = self.loan.into_dto();
        (
            LeaseDTO::new(self.customer, self.currency, self.liability, loan_dto),
            lpp,
        )
    }

    pub(crate) fn owned_by(&self, addr: &Addr) -> bool {
        &self.customer == addr
    }

    pub(crate) fn open_loan_req(self, lease: Addr, downpayment: Coin<Lpn>) -> ContractResult<OpenRequestResult<Lpn>> {
        // TODO add a type parameter to this function to designate the downpayment currency
        // TODO query the market price oracle to get the price of the downpayment currency to LPN
        //  and calculate `downpayment` in LPN
        let borrow = self.liability.init_borrow_amount(downpayment);

<<<<<<< HEAD
        let result = self.loan.open_loan_req(lease, borrow)?;

        Ok(OpenRequestResult {
            batch: result.batch,
            customer: self.customer,
            annual_interest_rate: result.annual_interest_rate,
            annual_interest_rate_margin: result.annual_interest_rate_margin,
            currency: self.currency,
            loan_pool_id: result.loan_pool_id,
            loan_amount: borrow,
        })
=======
        let batch = self.loan.open_loan_req(borrow)?;

        Ok(batch
            .into_emitter(TYPE::Open)
            .emit("customer", self.customer))
>>>>>>> 38e94a0b
    }

    pub(crate) fn open_loan_resp(self, resp: Reply) -> ContractResult<Batch> {
        // use cw_utils::parse_reply_instantiate_data;
        self.loan.open_loan_resp(resp)
    }

    // TODO add the lease address as a field in Lease<>
    //  and populate it on LeaseDTO.execute as LeaseFactory
<<<<<<< HEAD
    pub(crate) fn close<B>(self, lease: Addr, mut account: B) -> ContractResult<Batch>
=======
    pub(crate) fn close<B>(
        self,
        lease: Addr,
        mut account: B,
        now: Timestamp,
    ) -> ContractResult<Emitter>
>>>>>>> 38e94a0b
    where
        B: BankAccount,
    {
        let state = self.state(Timestamp::from_nanos(u64::MAX), &account, lease)?;
        match state {
            StateResponse::Opened { .. } => Err(ContractError::LoanNotPaid()),
            StateResponse::Paid(..) => {
                let balance = account.balance::<Lpn>()?;
                account.send(balance, &self.customer);

<<<<<<< HEAD
                Ok(account.into())
=======
                Ok(account
                    .into()
                    .into_emitter(TYPE::Close)
                    .emit("id", lease)
                    .emit_timestamp("at", &now))
>>>>>>> 38e94a0b
            }
            StateResponse::Closed() => Err(ContractError::LoanClosed()),
        }
    }

    pub(crate) fn repay(
        &mut self,
        payment: Coin<Lpn>,
        by: Timestamp,
        lease: Addr,
    ) -> ContractResult<Receipt<Lpn>> {
        assert_eq!(self.currency, Lpn::SYMBOL);
        self.loan.repay(payment, by, lease)
    }

    pub(crate) fn state<B>(
        &self,
        now: Timestamp,
        account: &B,
        lease: Addr,
    ) -> ContractResult<StateResponse<Lpn, Lpn>>
    where
        B: BankAccountView,
    {
        let lease_amount = account.balance::<Lpn>().map_err(ContractError::from)?;

        if lease_amount.is_zero() {
            Ok(StateResponse::Closed())
        } else {
            let loan_state = self.loan.state(now, lease)?;

            loan_state.map_or_else(
                || Ok(StateResponse::Paid(lease_amount)),
                |state| {
                    Ok(StateResponse::Opened {
                        amount: lease_amount,
                        interest_rate: state.annual_interest,
                        principal_due: state.principal_due,
                        interest_due: state.interest_due,
                    })
                },
            )
        }
    }
}

#[cfg(test)]
mod tests {

    use cosmwasm_std::{Addr, Timestamp};
    use finance::currency::{Nls, Usdc};
    use finance::{
        coin::Coin, currency::Currency, duration::Duration, liability::Liability, percent::Percent,
    };
    use lpp::error::ContractError as LppError;
    use lpp::msg::{LoanResponse, QueryLoanResponse};
    use lpp::stub::{Lpp, LppRef};

    use platform::bank::BankAccountView;
    use platform::batch::Batch;
    use platform::error::Result as PlatformResult;
    use serde::{Deserialize, Serialize};

    use crate::loan::{Loan, LoanDTO};
    use crate::msg::StateResponse;

    use super::Lease;

    const MARGIN_INTEREST_RATE: Percent = Percent::from_permille(23);
    const LEASE_START: Timestamp = Timestamp::from_nanos(100);
    const LEASE_STATE_AT: Timestamp = Timestamp::from_nanos(200);
    type TestCurrency = Usdc;
    type LppResult<T> = Result<T, LppError>;

    #[derive(Clone, Debug, PartialEq, Serialize, Deserialize)]
    pub struct BankStub {
        balance: u128,
    }

    impl BankAccountView for BankStub {
        fn balance<C>(&self) -> PlatformResult<Coin<C>>
        where
            C: Currency,
        {
            Ok(Coin::<C>::new(self.balance))
        }
    }

    #[derive(Clone, Debug, PartialEq, Serialize, Deserialize)]
    struct LppLocalStub {
        loan: Option<LoanResponse<TestCurrency>>,
    }

    // TODO define a MockLpp trait to avoid implementing Lpp-s from scratch
    impl Lpp<TestCurrency> for LppLocalStub {
        fn id(&self) -> Addr {
            Addr::unchecked("0123456789ABDEF0123456789ABDEF0123456789ABDEF0123456789ABDEF")
        }

        fn open_loan_req(&mut self, _amount: Coin<TestCurrency>) -> LppResult<()> {
            unreachable!()
        }

        fn open_loan_resp(&self, _resp: cosmwasm_std::Reply) -> LppResult<()> {
            unreachable!()
        }

        fn repay_loan_req(&mut self, _repayment: Coin<TestCurrency>) -> LppResult<()> {
            unreachable!()
        }

        fn loan(&self, _lease: impl Into<Addr>) -> LppResult<QueryLoanResponse<TestCurrency>> {
            Ok(self.loan.clone())
        }

        fn loan_outstanding_interest(
            &self,
            _lease: impl Into<Addr>,
            _by: Timestamp,
        ) -> LppResult<lpp::msg::QueryLoanOutstandingInterestResponse<TestCurrency>> {
            unreachable!()
        }

        fn quote(&self, _amount: Coin<TestCurrency>) -> LppResult<lpp::msg::QueryQuoteResponse> {
            unreachable!()
        }

        fn lpp_balance(&self) -> LppResult<lpp::msg::LppBalanceResponse<TestCurrency>> {
            unreachable!()
        }

        fn nlpn_price(&self) -> LppResult<lpp::msg::PriceResponse<TestCurrency>> {
            unreachable!()
        }

        fn config(&self) -> LppResult<lpp::msg::QueryConfigResponse> {
            unreachable!()
        }

        fn nlpn_balance(&self, _lender: impl Into<Addr>) -> LppResult<lpp::msg::BalanceResponse> {
            unreachable!()
        }

        fn rewards(&self, _lender: impl Into<Addr>) -> LppResult<lpp::msg::RewardsResponse> {
            unreachable!()
        }
    }

    impl From<LppLocalStub> for Batch {
        fn from(_: LppLocalStub) -> Self {
            unreachable!()
        }
    }

    #[derive(Clone, Debug, PartialEq, Serialize, Deserialize)]
    struct LppLocalStubUnreachable {}

    impl From<LppLocalStubUnreachable> for Batch {
        fn from(_: LppLocalStubUnreachable) -> Self {
            unreachable!()
        }
    }

    impl Lpp<TestCurrency> for LppLocalStubUnreachable {
        fn id(&self) -> Addr {
            unreachable!()
        }

        fn open_loan_req(&mut self, _amount: Coin<TestCurrency>) -> LppResult<()> {
            unreachable!()
        }

        fn open_loan_resp(&self, _resp: cosmwasm_std::Reply) -> LppResult<()> {
            unreachable!()
        }

        fn repay_loan_req(&mut self, _repayment: Coin<TestCurrency>) -> LppResult<()> {
            unreachable!()
        }

        fn loan(&self, _lease: impl Into<Addr>) -> LppResult<QueryLoanResponse<TestCurrency>> {
            unreachable!()
        }

        fn loan_outstanding_interest(
            &self,
            _lease: impl Into<Addr>,
            _by: Timestamp,
        ) -> LppResult<lpp::msg::QueryLoanOutstandingInterestResponse<TestCurrency>> {
            unreachable!()
        }

        fn quote(&self, _amount: Coin<TestCurrency>) -> LppResult<lpp::msg::QueryQuoteResponse> {
            unreachable!()
        }

        fn lpp_balance(&self) -> LppResult<lpp::msg::LppBalanceResponse<TestCurrency>> {
            unreachable!()
        }

        fn nlpn_price(&self) -> LppResult<lpp::msg::PriceResponse<TestCurrency>> {
            unreachable!()
        }

        fn config(&self) -> LppResult<lpp::msg::QueryConfigResponse> {
            unreachable!()
        }

        fn nlpn_balance(&self, _lender: impl Into<Addr>) -> LppResult<lpp::msg::BalanceResponse> {
            unreachable!()
        }

        fn rewards(&self, _lender: impl Into<Addr>) -> LppResult<lpp::msg::RewardsResponse> {
            unreachable!()
        }
    }

    fn create_lease<L>(lpp: L) -> Lease<TestCurrency, L>
    where
        L: Lpp<TestCurrency>,
    {
        let lpp_ref = LppRef::unchecked::<_, Nls>("lpp_adr");
        let loan_dto = LoanDTO::new(
            LEASE_START,
            lpp_ref,
            MARGIN_INTEREST_RATE,
            Duration::from_secs(100),
            Duration::from_secs(0),
        )
        .unwrap();
        Lease {
            customer: Addr::unchecked("customer"),
            currency: TestCurrency::SYMBOL.to_string(),
            liability: Liability::new(
                Percent::from_percent(65),
                Percent::from_percent(70),
                Percent::from_percent(80),
                10 * 24,
            ),
            loan: Loan::from_dto(loan_dto, lpp),
        }
    }

    fn lease_setup(
        loan_response: Option<LoanResponse<TestCurrency>>,
    ) -> Lease<TestCurrency, LppLocalStub> {
        let lpp_stub = LppLocalStub {
            loan: loan_response,
        };

        create_lease(lpp_stub)
    }

    fn create_bank_account(lease_amount: u128) -> BankStub {
        BankStub {
            balance: lease_amount,
        }
    }

    fn request_state(
        lease: Lease<TestCurrency, LppLocalStub>,
        bank_account: &BankStub,
    ) -> StateResponse<TestCurrency, TestCurrency> {
        lease
            .state(LEASE_STATE_AT, bank_account, Addr::unchecked("unused"))
            .unwrap()
    }

    #[test]
    // Open state -> Lease's balance in the loan's currency > 0, loan exists in the lpp
    fn state_opened() {
        let lease_amount = 1000;
        let interest_rate = Percent::from_permille(50);
        // LPP loan
        let loan = LoanResponse {
            principal_due: coin(300),
            interest_due: coin(0),
            annual_interest_rate: interest_rate,
            interest_paid: Timestamp::from_nanos(0),
        };

        let bank_account = create_bank_account(lease_amount);
        let lease = lease_setup(Some(loan.clone()));

        let res = request_state(lease, &bank_account);
        let exp = StateResponse::Opened {
            amount: coin(lease_amount),
            interest_rate: MARGIN_INTEREST_RATE.checked_add(interest_rate).unwrap(),
            principal_due: loan.principal_due,
            interest_due: loan.interest_due,
        };

        assert_eq!(exp, res);
    }

    #[test]
    // Paid state -> Lease's balance in the loan's currency > 0, loan doesn't exist in the lpp anymore
    fn state_paid() {
        let lease_amount = 1000;
        let bank_account = create_bank_account(lease_amount);
        let lease = lease_setup(None);

        let res = request_state(lease, &bank_account);
        let exp = StateResponse::Paid(coin(lease_amount));
        assert_eq!(exp, res);
    }

    #[test]
    // Closed state -> Lease's balance in the loan's currency = 0, loan doesn't exist in the lpp anymore
    fn state_closed() {
        let lease_amount = 0;
        let bank_account = create_bank_account(lease_amount);
        let lease = lease_setup(None);

        let res = request_state(lease, &bank_account);
        let exp = StateResponse::Closed();
        assert_eq!(exp, res);
    }

    #[test]
    // Verify that if the Lease's balance is 0, lpp won't be queried for the loan
    fn state_closed_lpp_must_not_be_called() {
        let lpp_stub = LppLocalStubUnreachable {};
        let lease = create_lease(lpp_stub);

        let bank_account = create_bank_account(0);

        let res = lease
            .state(
                Timestamp::from_nanos(0),
                &bank_account,
                Addr::unchecked("unused"),
            )
            .unwrap();

        let exp = StateResponse::Closed();
        assert_eq!(exp, res);
    }

    fn coin(a: u128) -> Coin<TestCurrency> {
        Coin::<TestCurrency>::new(a)
    }
}<|MERGE_RESOLUTION|>--- conflicted
+++ resolved
@@ -13,22 +13,13 @@
 use platform::batch::Emitter;
 use platform::{
     bank::{BankAccount, BankAccountView},
-<<<<<<< HEAD
     batch::Batch,
-=======
-    batch::{Batch, Emit},
->>>>>>> 38e94a0b
 };
 use serde::Serialize;
 
 use crate::{
     error::{ContractError, ContractResult},
-<<<<<<< HEAD
-    loan::{Loan, RepayResult},
-=======
-    event::TYPE,
     loan::{Loan, Receipt},
->>>>>>> 38e94a0b
     msg::StateResponse,
 };
 
@@ -104,7 +95,6 @@
         //  and calculate `downpayment` in LPN
         let borrow = self.liability.init_borrow_amount(downpayment);
 
-<<<<<<< HEAD
         let result = self.loan.open_loan_req(lease, borrow)?;
 
         Ok(OpenRequestResult {
@@ -116,13 +106,6 @@
             loan_pool_id: result.loan_pool_id,
             loan_amount: borrow,
         })
-=======
-        let batch = self.loan.open_loan_req(borrow)?;
-
-        Ok(batch
-            .into_emitter(TYPE::Open)
-            .emit("customer", self.customer))
->>>>>>> 38e94a0b
     }
 
     pub(crate) fn open_loan_resp(self, resp: Reply) -> ContractResult<Batch> {
@@ -132,16 +115,7 @@
 
     // TODO add the lease address as a field in Lease<>
     //  and populate it on LeaseDTO.execute as LeaseFactory
-<<<<<<< HEAD
     pub(crate) fn close<B>(self, lease: Addr, mut account: B) -> ContractResult<Batch>
-=======
-    pub(crate) fn close<B>(
-        self,
-        lease: Addr,
-        mut account: B,
-        now: Timestamp,
-    ) -> ContractResult<Emitter>
->>>>>>> 38e94a0b
     where
         B: BankAccount,
     {
@@ -152,15 +126,7 @@
                 let balance = account.balance::<Lpn>()?;
                 account.send(balance, &self.customer);
 
-<<<<<<< HEAD
                 Ok(account.into())
-=======
-                Ok(account
-                    .into()
-                    .into_emitter(TYPE::Close)
-                    .emit("id", lease)
-                    .emit_timestamp("at", &now))
->>>>>>> 38e94a0b
             }
             StateResponse::Closed() => Err(ContractError::LoanClosed()),
         }
