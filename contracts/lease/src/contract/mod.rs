--- conflicted
+++ resolved
@@ -10,10 +10,6 @@
 };
 use cw2::set_contract_version;
 use platform::{
-<<<<<<< HEAD
-    batch::Emitter,
-=======
->>>>>>> 38e94a0b
     bank::BankStub,
     batch::{Emit, Emitter},
 };
@@ -104,7 +100,6 @@
 ) -> ContractResult<RepayResult> {
     lease::execute(
         lease,
-<<<<<<< HEAD
         Repay::new(
             &info.funds,
             env.block.time,
@@ -112,26 +107,8 @@
             env.block.height,
             env.transaction.expect("Couldn't get transaction info!").index,
         ),
-        &deps.querier,
-    )
-=======
-        Repay::new(&info.funds, env.block.time, env.contract.address.clone()),
         querier,
     )
-    .map(|mut result| {
-        result.emitter = result
-            .emitter
-            .emit_to_string_value("height", &env.block.height)
-            .emit_to_string_value(
-                "idx",
-                env.transaction
-                    .expect("Couldn't get transaction info!")
-                    .index,
-            )
-            .emit("to", env.contract.address);
-        result
-    })
->>>>>>> 38e94a0b
 }
 
 fn try_close(
