--- conflicted
+++ resolved
@@ -7,7 +7,6 @@
 use cosmwasm_std::entry_point;
 use cosmwasm_std::{Binary, Deps, DepsMut, Env, MessageInfo, Reply, Response};
 use cw2::set_contract_version;
-<<<<<<< HEAD
 use platform::{
     batch::{
         Emit,
@@ -15,10 +14,6 @@
     },
     bank::BankStub,
 };
-=======
-use platform::bank::BankStub;
-use platform::batch::{Batch, Emitter};
->>>>>>> 94d26d9c
 
 use crate::error::ContractResult;
 use crate::lease::{self, LeaseDTO};
@@ -69,18 +64,10 @@
 ) -> ContractResult<Response> {
     let lease = LeaseDTO::load(deps.storage)?;
 
-<<<<<<< HEAD
-    let emitter = match msg {
-        ExecuteMsg::Repay() => try_repay(deps, env, info, lease),
-        ExecuteMsg::Close() => try_close(deps, env, info, lease),
-    }?;
-    Ok(emitter.into())
-=======
     match msg {
         ExecuteMsg::Repay() => try_repay(deps, env, info, lease).map(Into::into),
         ExecuteMsg::Close() => try_close(deps, env, info, lease).map(Into::into),
     }
->>>>>>> 94d26d9c
 }
 
 #[cfg_attr(feature = "cosmwasm-bindings", entry_point)]
