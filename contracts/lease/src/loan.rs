use std::fmt::Debug;

<<<<<<< HEAD
use cosmwasm_std::{Addr, Coin, QuerierWrapper, SubMsg, Timestamp};
use finance::{coin, duration::Duration, interest::InterestPeriod};
=======
use cosmwasm_std::{Coin, Timestamp, SubMsg};
use finance::{interest::InterestPeriod, duration::Duration, coin, percent::Percent};
>>>>>>> 24e59e2d
use lpp::stub::Lpp;
use serde::{Deserialize, Serialize};

use crate::error::ContractResult;

#[derive(Serialize, Deserialize, Clone, Debug)]
#[serde(rename_all = "snake_case")]
/// The value remains intact.
pub struct Loan<L> {
    annual_margin_interest: Percent,
    lpp: L,
    interest_due_period_secs: u32,
    grace_period_secs: u32,
    current_period: InterestPeriod,
}

impl<L> Loan<L>
where
    L: Lpp,
{
    pub(crate) fn open(
        when: Timestamp,
        lpp: L,
        annual_margin_interest: Percent,
        interest_due_period_secs: u32,
        grace_period_secs: u32,
    ) -> ContractResult<Self> {
        // check them out cw_utils::Duration, cw_utils::NativeBalance
        Ok(Self {
            annual_margin_interest,
            lpp,
            interest_due_period_secs,
            grace_period_secs,
            current_period: InterestPeriod::with_interest(annual_margin_interest)
                .from(when)
                .spanning(Duration::from_secs(interest_due_period_secs)),
        })
    }

    pub(crate) fn closed(&self, querier: &QuerierWrapper, lease: Addr) -> ContractResult<bool> {
        // TODO define lpp::Loan{querier, id = lease_id: Addr} and instantiate it on Lease::load
        self.lpp
            .loan_closed(querier, lease)
            .map_err(|err| err.into())
    }

    pub(crate) fn repay(&mut self, payment: Coin, by: Timestamp) -> ContractResult<Option<SubMsg>> {
        // TODO self.lpp.my_loan()
        let principal_due: Coin = Coin::new(10, &payment.denom);
        let (period, change) = self.current_period.pay(&principal_due, payment, by);
        self.current_period = period;
        // TODO self.lpp.my_interest_due(by: Timestamp)
        let loan_interest_due = Coin::new(1000, &principal_due.denom);
<<<<<<< HEAD
        let _loan_payment =
            if loan_interest_due.amount <= change.amount && self.current_period.zero_length() {
                self.current_period = InterestPeriod::new(self.annual_margin_interest_permille)
                    .from(self.current_period.till())
                    .spanning(Duration::from_secs(self.interest_due_period_secs));
                let (period, change) = self.current_period.pay(
                    &principal_due,
                    coin::sub_amount(change, loan_interest_due.amount),
                    by,
                );
                self.current_period = period;
                coin::add_coin(loan_interest_due, change)
            } else {
                change
            };
=======
        let _loan_payment = if loan_interest_due.amount <= change.amount && self.current_period.zero_length() {
            self.current_period = InterestPeriod::with_interest(self.annual_margin_interest)
                .from(self.current_period.till())
                .spanning(Duration::from_secs(self.interest_due_period_secs));
            let (period, change) =
                self.current_period
                    .pay(&principal_due, coin::sub_amount(change, loan_interest_due.amount), by);
            self.current_period = period;
            coin::add_coin(loan_interest_due, change)
        } else {
            change
        };
>>>>>>> 24e59e2d
        // TODO self.lpp.repay_loan_req(&self, repayment: Coin)
        Ok(None)
    }
}<|MERGE_RESOLUTION|>--- conflicted
+++ resolved
@@ -1,12 +1,7 @@
 use std::fmt::Debug;
 
-<<<<<<< HEAD
 use cosmwasm_std::{Addr, Coin, QuerierWrapper, SubMsg, Timestamp};
-use finance::{coin, duration::Duration, interest::InterestPeriod};
-=======
-use cosmwasm_std::{Coin, Timestamp, SubMsg};
-use finance::{interest::InterestPeriod, duration::Duration, coin, percent::Percent};
->>>>>>> 24e59e2d
+use finance::{coin, duration::Duration, interest::InterestPeriod, percent::Percent};
 use lpp::stub::Lpp;
 use serde::{Deserialize, Serialize};
 
@@ -60,10 +55,9 @@
         self.current_period = period;
         // TODO self.lpp.my_interest_due(by: Timestamp)
         let loan_interest_due = Coin::new(1000, &principal_due.denom);
-<<<<<<< HEAD
         let _loan_payment =
             if loan_interest_due.amount <= change.amount && self.current_period.zero_length() {
-                self.current_period = InterestPeriod::new(self.annual_margin_interest_permille)
+                self.current_period = InterestPeriod::with_interest(self.annual_margin_interest)
                     .from(self.current_period.till())
                     .spanning(Duration::from_secs(self.interest_due_period_secs));
                 let (period, change) = self.current_period.pay(
@@ -76,20 +70,6 @@
             } else {
                 change
             };
-=======
-        let _loan_payment = if loan_interest_due.amount <= change.amount && self.current_period.zero_length() {
-            self.current_period = InterestPeriod::with_interest(self.annual_margin_interest)
-                .from(self.current_period.till())
-                .spanning(Duration::from_secs(self.interest_due_period_secs));
-            let (period, change) =
-                self.current_period
-                    .pay(&principal_due, coin::sub_amount(change, loan_interest_due.amount), by);
-            self.current_period = period;
-            coin::add_coin(loan_interest_due, change)
-        } else {
-            change
-        };
->>>>>>> 24e59e2d
         // TODO self.lpp.repay_loan_req(&self, repayment: Coin)
         Ok(None)
     }
