--- conflicted
+++ resolved
@@ -29,16 +29,9 @@
 }
 
 #[test]
-<<<<<<< HEAD
 #[should_panic(expected = "[Oracle] Invalid base currency (USDC != ATOM)")]
-// in single denom version lease can be opened only in the oracle base denom
-fn open_lease_another_currency() {
-    open_lease_impl(Atom::TICKER);
-=======
-#[should_panic(expected = "Unsupported currency")]
 fn open_lease_unsupported_currency_by_oracle() {
     open_lease_impl::<Usdc, Atom, Usdc>();
->>>>>>> f2d1a668
 }
 
 #[test]
