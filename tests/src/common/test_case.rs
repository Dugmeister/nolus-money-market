<<<<<<< HEAD
use cosmwasm_std::{Addr, Coin, coins, StdError, Uint64};
use cw_multi_test::{Executor, next_block};
=======
use cosmwasm_std::{coins, Addr, Coin, Uint64};
use cw_multi_test::{next_block, App, Executor};
>>>>>>> 7859772e

use finance::coin::Amount;

use crate::common::{ContractWrapper, lease_wrapper::LeaseWrapperAddresses, MockApp};

use super::{
    dispatcher_wrapper::DispatcherWrapper,
    lease_wrapper::{LeaseWrapper, LeaseWrapperConfig},
    leaser_wrapper::LeaserWrapper,
    lpp_wrapper::LppWrapper,
    mock_app,
    oracle_wrapper::MarketOracleWrapper,
    profit_wrapper::ProfitWrapper,
    timealarms_wrapper::TimeAlarmsWrapper,
    treasury_wrapper::TreasuryWrapper,
    ADMIN,
};

type OptionalContractWrapper = Option<
    ContractWrapper<
        lpp::msg::ExecuteMsg,
        lpp::error::ContractError,
        lpp::msg::InstantiateMsg,
        lpp::error::ContractError,
        lpp::msg::QueryMsg,
        lpp::error::ContractError,
    >,
>;

type OptionalContractWrapperStd = Option<
    ContractWrapper<
        oracle::msg::ExecuteMsg,
        oracle::ContractError,
        oracle::msg::InstantiateMsg,
        oracle::ContractError,
        oracle::msg::QueryMsg,
        oracle::ContractError,
        cosmwasm_std::Empty,
        anyhow::Error,
        oracle::ContractError,
    >,
>;

pub struct TestCase {
    pub app: MockApp,
    pub dispatcher_addr: Option<Addr>,
    pub treasury_addr: Option<Addr>,
    pub profit_addr: Option<Addr>,
    pub leaser_addr: Option<Addr>,
    pub lpp_addr: Option<Addr>,
    pub oracle: Option<Addr>,
    pub timealarms: Option<Addr>,
    pub lease_code_id: Option<u64>,
    denom: String,
}

impl TestCase {
    pub fn new(denom: &str) -> Self {
        Self::with_reserve(denom, 10_000)
    }

    pub fn with_reserve(denom: &str, reserve: Amount) -> Self {
        Self {
            app: mock_app(&coins(reserve, denom)),
            dispatcher_addr: None,
            treasury_addr: None,
            profit_addr: None,
            leaser_addr: None,
            lpp_addr: None,
            oracle: None,
            timealarms: None,
            lease_code_id: None,
            denom: denom.to_string(),
        }
    }

    pub fn send_funds(&mut self, user_addr: &Addr, funds: Vec<Coin>) -> &mut Self {
        self.app
            .send_tokens(Addr::unchecked(ADMIN), user_addr.clone(), &funds)
            .unwrap();

        self
    }

    pub fn init(&mut self, user: &Addr, init_funds: Vec<Coin>) -> &mut Self {
        self.lease_code_id = Some(LeaseWrapper::default().store(&mut self.app));
        // Bonus: set some funds on the user for future proposals
        let admin = Addr::unchecked(ADMIN);
        if !init_funds.is_empty() && user != &admin {
            self.app
                .send_tokens(admin, user.clone(), &init_funds)
                .unwrap();

            assert_eq!(
                init_funds,
                self.app.wrap().query_all_balances(user).unwrap()
            );
        }

        self
    }

    pub fn get_lease_instance(&mut self) -> Addr {
        LeaseWrapper::default().instantiate(
            &mut self.app,
            self.lease_code_id,
            LeaseWrapperAddresses {
                lpp: self
                    .lpp_addr
                    .clone()
                    .expect("LPP contract not instantiated!"),
                oracle: self
                    .oracle
                    .clone()
                    .expect("Market Price Oracle contract not instantiated!"),
            },
            &self.denom,
            LeaseWrapperConfig::default(),
        )
    }

    pub fn init_lease(&mut self) -> &mut Self {
        self.lease_code_id = Some(LeaseWrapper::default().store(&mut self.app));
        self
    }

    pub fn init_lpp(&mut self, custom_wrapper: OptionalContractWrapper) -> &mut Self {
        self.init_lpp_with_funds(custom_wrapper, 400)
    }

    pub fn init_lpp_with_funds(
        &mut self,
        custom_wrapper: OptionalContractWrapper,
        amount: Amount,
    ) -> &mut Self {
        let mocked_lpp = match custom_wrapper {
            Some(wrapper) => LppWrapper::with_contract_wrapper(wrapper),
            None => LppWrapper::default(),
        };
        self.lpp_addr = Some(
            mocked_lpp
                .instantiate(
                    &mut self.app,
                    Uint64::new(self.lease_code_id.unwrap()),
                    &self.denom,
                    amount,
                )
                .0,
        );
        self.app.update_block(next_block);
        self
    }

    pub fn init_leaser(&mut self) -> &mut Self {
        self.leaser_addr = Some(LeaserWrapper::default().instantiate(
            &mut self.app,
            self.lease_code_id.unwrap(),
            self.lpp_addr.as_ref().unwrap(),
            Addr::unchecked(String::default()),
        ));
        self.app.update_block(next_block);

        self
    }

    pub fn init_leaser_with_oracle(&mut self) -> &mut Self {
        self.leaser_addr = Some(LeaserWrapper::default().instantiate(
            &mut self.app,
            self.lease_code_id.unwrap(),
            self.lpp_addr.as_ref().unwrap(),
            self.oracle
                .clone()
                .expect("Market Price Oracle not initialized!"),
        ));
        self.app.update_block(next_block);

        self
    }

    pub fn init_treasury(&mut self) -> &mut Self {
        self.treasury_addr =
            Some(TreasuryWrapper::default().instantiate(&mut self.app, &self.denom));
        self.app.update_block(next_block);

        self
    }

    pub fn init_profit(&mut self, cadence_hours: u16) -> &mut Self {
        self.profit_addr = Some(ProfitWrapper::default().instantiate(
            &mut self.app,
            cadence_hours,
            self.treasury_addr.as_ref().unwrap(),
            self.timealarms.as_ref().unwrap(),
        ));
        self.app.update_block(next_block);

        self
    }

    pub fn init_timealarms(&mut self) -> &mut Self {
        self.timealarms = Some(TimeAlarmsWrapper::default().instantiate(&mut self.app));
        self.app.update_block(next_block);

        self
    }

    pub fn init_oracle(&mut self, custom_wrapper: OptionalContractWrapperStd) -> &mut Self {
        self.init_oracle_with_funds(custom_wrapper, 0)
    }

    pub fn init_oracle_with_funds(&mut self, custom_wrapper: OptionalContractWrapperStd, amount: Amount) -> &mut Self {
        let mocked_oracle = match custom_wrapper {
            Some(wrapper) => MarketOracleWrapper::with_contract_wrapper(wrapper),
            None => MarketOracleWrapper::default(),
        };

        self.oracle = Some(mocked_oracle.instantiate(
            &mut self.app,
            &self.denom,
            self.timealarms
                .as_ref()
                .expect("Time Alarms not initialized!")
                .as_str(),
            amount,
        ));
        self.app.update_block(next_block);

        self
    }

    pub fn init_dispatcher(&mut self) -> &mut Self {
        // Instantiate Dispatcher contract
        let dispatcher_addr = DispatcherWrapper::default().instantiate(
            &mut self.app,
            self.lpp_addr.as_ref().unwrap(),
            self.oracle.as_ref().unwrap(),
            self.timealarms.as_ref().unwrap(),
            &self.treasury_addr.as_ref().unwrap().clone(),
            &self.denom,
        );
        self.app.update_block(next_block);

        self.app
            .execute_contract(
                Addr::unchecked(ADMIN),
                self.treasury_addr.to_owned().unwrap(),
                &treasury::msg::ExecuteMsg::ConfigureRewardTransfer {
                    rewards_dispatcher: dispatcher_addr.clone(),
                },
                &[],
            )
            .unwrap();

        self.app.update_block(next_block);

        self.dispatcher_addr = Some(dispatcher_addr);
        self
    }
}<|MERGE_RESOLUTION|>--- conflicted
+++ resolved
@@ -1,10 +1,5 @@
-<<<<<<< HEAD
-use cosmwasm_std::{Addr, Coin, coins, StdError, Uint64};
+use cosmwasm_std::{Addr, Coin, coins, Uint64};
 use cw_multi_test::{Executor, next_block};
-=======
-use cosmwasm_std::{coins, Addr, Coin, Uint64};
-use cw_multi_test::{next_block, App, Executor};
->>>>>>> 7859772e
 
 use finance::coin::Amount;
 
