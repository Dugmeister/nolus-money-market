use cosmwasm_std::{coins, to_binary, Addr, Binary, Deps, Env, Uint64};
use cw_multi_test::{App, ContractWrapper, Executor};
use finance::currency::Usdc;
use finance::{coin::Coin, percent::Percent};
use lpp::{
    error::ContractError,
    msg::{ExecuteMsg, InstantiateMsg, QueryMsg},
};

use super::ADMIN;

pub struct LppWrapper {
    contract_wrapper: Box<
        ContractWrapper<
            ExecuteMsg,
            InstantiateMsg,
            QueryMsg,
            ContractError,
            ContractError,
            ContractError,
        >,
    >,
}

impl LppWrapper {
    pub fn with_contract_wrapper(
        contract: ContractWrapper<
            ExecuteMsg,
            InstantiateMsg,
            QueryMsg,
            ContractError,
            ContractError,
            ContractError,
        >,
    ) -> Self {
        Self {
            contract_wrapper: Box::new(contract),
        }
    }
    #[track_caller]
    pub fn instantiate(
        self,
        app: &mut App,
        lease_code_id: Uint64,
        denom: &str,
        balance: u128,
    ) -> (Addr, u64) {
        let lpp_id = app.store_code(self.contract_wrapper);
        let msg = InstantiateMsg {
            denom: denom.to_string(),
            lease_code_id,
        };

        let funds = if balance == 0 {
            vec![]
        } else {
            coins(balance, denom)
        };

        (
<<<<<<< HEAD
            app.instantiate_contract(
                lpp_id,
                Addr::unchecked(ADMIN),
                &msg,
                &dbg!(funds),
                "lpp",
                None,
            )
            .unwrap(),
=======
            app.instantiate_contract(lpp_id, Addr::unchecked(ADMIN), &msg, &funds, "lpp", None)
                .unwrap(),
>>>>>>> e14bc180
            lpp_id,
        )
    }
}

impl Default for LppWrapper {
    fn default() -> Self {
        let contract = ContractWrapper::new(
            lpp::contract::execute,
            lpp::contract::instantiate,
            lpp::contract::query,
        );

        Self {
            contract_wrapper: Box::new(contract),
        }
    }
}

pub fn mock_lpp_query(
    deps: Deps,
    env: Env,
    msg: QueryMsg,
) -> Result<Binary, ContractError> {
    let res = match msg {
        QueryMsg::LppBalance() => to_binary(&lpp::msg::LppBalanceResponse::<Usdc> {
            balance: Coin::new(1000000000),
            total_principal_due: Coin::new(1000000000),
            total_interest_due: Coin::new(1000000000),
            balance_nlpn: Coin::new(1000000000),
        }),
        _ => Ok(lpp::contract::query(deps, env, msg)?),
    }?;

    Ok(res)
}

pub fn mock_lpp_quote_query(
    deps: Deps,
    env: Env,
    msg: QueryMsg,
) -> Result<Binary, ContractError> {
    let res = match msg {
        QueryMsg::Quote { amount: _amount } => to_binary(
            &lpp::msg::QueryQuoteResponse::QuoteInterestRate(Percent::HUNDRED),
        ),
        _ => Ok(lpp::contract::query(deps, env, msg)?),
    }?;

    Ok(res)
}<|MERGE_RESOLUTION|>--- conflicted
+++ resolved
@@ -58,20 +58,8 @@
         };
 
         (
-<<<<<<< HEAD
-            app.instantiate_contract(
-                lpp_id,
-                Addr::unchecked(ADMIN),
-                &msg,
-                &dbg!(funds),
-                "lpp",
-                None,
-            )
-            .unwrap(),
-=======
             app.instantiate_contract(lpp_id, Addr::unchecked(ADMIN), &msg, &funds, "lpp", None)
                 .unwrap(),
->>>>>>> e14bc180
             lpp_id,
         )
     }
